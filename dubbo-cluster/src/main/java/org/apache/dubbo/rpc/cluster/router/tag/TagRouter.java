--- conflicted
+++ resolved
@@ -97,13 +97,8 @@
         }
 
         List<Invoker<T>> result = invokers;
-<<<<<<< HEAD
         String tag = StringUtils.isEmpty(invocation.getAttachment(Constants.TAG_KEY)) ? url.getParameter(Constants.TAG_KEY) :
-                invocation.getAttachment(Constants.TAG_KEY);
-=======
-        String tag = StringUtils.isEmpty((String) invocation.getAttachment(TAG_KEY)) ? url.getParameter(TAG_KEY) :
-                (String) invocation.getAttachment(TAG_KEY);
->>>>>>> 8e624056
+                (String) invocation.getAttachment(Constants.TAG_KEY);
 
         // if we are requesting for a Provider with a specific tag
         if (StringUtils.isNotEmpty(tag)) {
@@ -168,13 +163,8 @@
     private <T> List<Invoker<T>> filterUsingStaticTag(List<Invoker<T>> invokers, URL url, Invocation invocation) {
         List<Invoker<T>> result = invokers;
         // Dynamic param
-<<<<<<< HEAD
         String tag = StringUtils.isEmpty(invocation.getAttachment(Constants.TAG_KEY)) ? url.getParameter(Constants.TAG_KEY) :
-                invocation.getAttachment(Constants.TAG_KEY);
-=======
-        String tag = StringUtils.isEmpty((String) invocation.getAttachment(TAG_KEY)) ? url.getParameter(TAG_KEY) :
-                (String) invocation.getAttachment(TAG_KEY);
->>>>>>> 8e624056
+                (String) invocation.getAttachment(Constants.TAG_KEY);
         // Tag request
         if (!StringUtils.isEmpty(tag)) {
             result = filterInvoker(invokers, invoker -> tag.equals(invoker.getUrl().getParameter(TAG_KEY)));
